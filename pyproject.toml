--- conflicted
+++ resolved
@@ -16,13 +16,8 @@
 packages = [{ include = "platform_service_accounts_api" }]
 
 [tool.poetry.dependencies]
-<<<<<<< HEAD
 python = ">=3.13,<3.14"
 aiohttp = { version = "3.11.16", extras = ["speedups"] }
-=======
-python = ">=3.11,<3.14"
-aiohttp = "3.11.0"
->>>>>>> 98b0c272
 neuro-auth-client = "24.8.0"
 neuro-logging = "25.1.0"
 aiohttp-cors = "0.8.0"
@@ -87,13 +82,9 @@
     "ignore::DeprecationWarning:jose",
     "ignore::DeprecationWarning:.*",
     "ignore::marshmallow.warnings.RemovedInMarshmallow4Warning:apispec.ext.marshmallow.field_converter",
-<<<<<<< HEAD
-    "ignore::aiohttp.web_exceptions.NotAppKeyWarning"
-=======
-    "ignore:distutils Version classes are deprecated. Use packaging.version instead:DeprecationWarning",
+    "ignore::aiohttp.web_exceptions.NotAppKeyWarning",
     "ignore::aiohttp.web_exceptions.NotAppKeyWarning:aiohttp_apispec",
     "ignore::aiohttp.web_exceptions.NotAppKeyWarning:aiohttp_security"
->>>>>>> 98b0c272
 ]
 
 [tool.coverage.run]
