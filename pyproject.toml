[build-system]
requires = ["poetry-core>=1.0.0", "poetry-dynamic-versioning>=1.0.0,<2.0.0"]
build-backend = "poetry_dynamic_versioning.backend"

[tool.poetry]
name = "platform-service-accounts-api"
version = "0.0.0"
description = "Apolo.us service-accounts service"
readme = "README.md"
license = "Apache 2"
authors = ["Apolo.us <team@apolo.us>"]
classifiers = [
    "License :: OSI Approved :: Apache Software License",
    "Programming Language :: Python :: 3",
]
packages = [{ include = "platform_service_accounts_api" }]

[tool.poetry.dependencies]
python = ">=3.11,<3.14"
aiohttp = "3.11.0"
neuro-auth-client = "24.8.0"
<<<<<<< HEAD
neuro-logging = "25.1.0"
aiohttp-cors = "0.7.0"
=======
neuro-logging = "21.12.2"
aiohttp-cors = "0.8.0"
>>>>>>> de797976
marshmallow = "3.20.1"
aiohttp-apispec = "2.2.3"
markupsafe = "3.0.2"
alembic = "1.14.1"
psycopg2-binary = "2.9.10"
asyncpgsa = "0.27.1"
sqlalchemy = "~1.3.0"
yarl = "1.19.0"

[tool.poetry.scripts]
platform-service-accounts-api = "platform_service_accounts_api.api:main"

[tool.poetry.group.dev.dependencies]
docker = "7.1.0"
mypy = "1.15.0"
pre-commit = "4.2.0"
pytest = "8.3.5"
pytest-aiohttp = "1.0.5"
pytest-asyncio = "0.26.0"
pytest-cov = "6.1.1"
ruff = "0.11.4"
pdbpp = "0.10.3"

[tool.poetry-dynamic-versioning]
enable = true
vcs = "git"

[tool.ruff]
line-length = 88
target-version = "py311"

[tool.ruff.lint]
select = [
    "E", "F", "I", "C90", "UP", "B", "ASYNC", "N", "FBT", "A", "C4", "EM", "FA", "ICN",
    "G", "PIE", "PYI", "PT", "RET", "PTH"
]
ignore = [
    "A001",
    "A002",
    "A003",
    "N818",
    "PT006",
    "PT011",
    "EM101",
    "EM102",
    "B008",
    "RET503",
    "PT012",
    "FBT001",
    "FBT002",
    "B904"
]

[tool.pytest.ini_options]
asyncio_mode = "auto"
testpaths = ["tests"]
filterwarnings = [
    "error",
    "ignore::DeprecationWarning:jose",
    "ignore::DeprecationWarning:.*",
    "ignore::marshmallow.warnings.RemovedInMarshmallow4Warning:apispec.ext.marshmallow.field_converter",
    "ignore:distutils Version classes are deprecated. Use packaging.version instead:DeprecationWarning",
    "ignore::aiohttp.web_exceptions.NotAppKeyWarning:aiohttp_apispec",
    "ignore::aiohttp.web_exceptions.NotAppKeyWarning:aiohttp_security"
]

[tool.coverage.run]
branch = true
source = ["platform_service_accounts_api"]

[tool.mypy]
check_untyped_defs = true
disallow_any_generics = true
disallow_untyped_defs = true
follow_imports = "silent"
strict_optional = true
warn_redundant_casts = true
warn_unused_ignores = true

[[tool.mypy.overrides]]
module = "aiohttp_security.*"
ignore_missing_imports = true

[[tool.mypy.overrides]]
module = "aiohttp_apispec.*"
ignore_missing_imports = true

[[tool.mypy.overrides]]
module = "neuro_auth_client.*"
ignore_missing_imports = true

[[tool.mypy.overrides]]
module = "pytest"
ignore_missing_imports = true

[[tool.mypy.overrides]]
module = "jose.*"
ignore_missing_imports = true

[[tool.mypy.overrides]]
module = "docker.*"
ignore_missing_imports = true

[[tool.mypy.overrides]]
module = "asyncpg.*"
ignore_missing_imports = true

[[tool.mypy.overrides]]
module = "asyncpgsa"
ignore_missing_imports = true

[[tool.mypy.overrides]]
module = "sqlalchemy.*"
ignore_missing_imports = true

[[tool.mypy.overrides]]
module = "aiohttp_cors"
ignore_missing_imports = true<|MERGE_RESOLUTION|>--- conflicted
+++ resolved
@@ -19,13 +19,8 @@
 python = ">=3.11,<3.14"
 aiohttp = "3.11.0"
 neuro-auth-client = "24.8.0"
-<<<<<<< HEAD
 neuro-logging = "25.1.0"
-aiohttp-cors = "0.7.0"
-=======
-neuro-logging = "21.12.2"
 aiohttp-cors = "0.8.0"
->>>>>>> de797976
 marshmallow = "3.20.1"
 aiohttp-apispec = "2.2.3"
 markupsafe = "3.0.2"
