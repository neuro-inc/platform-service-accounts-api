from setuptools import find_packages, setup


setup_requires = ("setuptools_scm",)


install_requires = (
    "aiohttp==3.7.4.post0",
<<<<<<< HEAD
    "neuro_auth_client==21.6.15",
    "neuro-logging==21.8.2.2",
=======
    "neuro_auth_client==21.7.27",
    "platform-logging==21.7.28",
>>>>>>> f2979913
    "aiohttp-cors==0.7.0",
    "aiozipkin==1.1.0",
    "sentry-sdk==1.3.1",
    "marshmallow==3.12.2",
    "aiohttp-apispec==2.2.1",
    "alembic==1.6.5",
    "psycopg2-binary==2.9.1",
    "asyncpgsa==0.27.1",
    "sqlalchemy~=1.3.0",
)

setup(
    name="platform-service-accounts-api",
    use_scm_version={
        "git_describe_command": "git describe --dirty --tags --long --match v*.*.*",
    },
    url="https://github.com/neuro-inc/platform-service-accounts-api",
    packages=find_packages(),
    install_requires=install_requires,
    setup_requires=setup_requires,
    python_requires=">=3.8",
    entry_points={
        "console_scripts": [
            "platform-service-accounts-api=platform_service_accounts_api.api:main"
        ]
    },
    zip_safe=False,
)<|MERGE_RESOLUTION|>--- conflicted
+++ resolved
@@ -6,13 +6,8 @@
 
 install_requires = (
     "aiohttp==3.7.4.post0",
-<<<<<<< HEAD
-    "neuro_auth_client==21.6.15",
+    "neuro_auth_client==21.7.27",
     "neuro-logging==21.8.2.2",
-=======
-    "neuro_auth_client==21.7.27",
-    "platform-logging==21.7.28",
->>>>>>> f2979913
     "aiohttp-cors==0.7.0",
     "aiozipkin==1.1.0",
     "sentry-sdk==1.3.1",
